import os
import sys
import time
import argparse
import logging
import threading
import json
from typing import Dict, Any

# Add the parent directory to the path to allow imports
sys.path.append(os.path.dirname(os.path.abspath(__file__)))

# Import system configuration
import config

# Add dependencies directory to the path
DEPENDENCIES_DIR = os.path.join(os.path.dirname(os.path.abspath(__file__)), 'dependencies')
sys.path.append(DEPENDENCIES_DIR)

# Import module components
from dependencies.data_source import DataSource
from dependencies.signal_processor import SignalProcessor
from dependencies.classifier import Classifier
from dependencies.calibration import CalibrationSystem, CalibrationStage
from dependencies.simulation_interface import SimulationInterface
from dependencies.visualization import Visualization

class BCISystem:
    """
    Main BCI system class that orchestrates all components.
    """
    
<<<<<<< HEAD
    def __init__(self, config_dict: Dict[str, Any], source_type: str = "live", source_path: str = None):
=======
    def __init__(self, config_dict: Dict[str, Any], source_type: str = "live"):
>>>>>>> 1d8495e0
        """
        Initialize the BCI system.
        
        Args:
            config_dict: Configuration dictionary
<<<<<<< HEAD
            source_type: Type of data source ("live" or "file")
            source_path: Path to the source file (required for "file" source type)
=======
            source_type: EEG data source type ('live' or 'artificial')
>>>>>>> 1d8495e0
        """
        self.config = config_dict
        self.source_type = source_type
        self._setup_logging()
        
        # System state
        self.running = False
        self.calibration_mode = False
        self.processing_enabled = False
        self._stop_event = threading.Event()
        self._processing_thread = None
        
        # Data source configuration
        self.source_type = source_type
        self.source_path = source_path
        
        # Initialize components
        logging.info("Initializing BCI system components...")
        self.data_source = None
        self.signal_processor = None
        self.classifier = None
        self.calibration = None
        self.simulation = None
        self.visualization = None
        
        # Initialize all modules
        self._initialize_modules()
        
        logging.info("BCI system initialized")
    
    def _setup_logging(self) -> None:
        """Configure the logging system."""
        log_level = getattr(logging, self.config.get('LOG_LEVEL', 'INFO'))
        log_format = '%(asctime)s - %(name)s - %(levelname)s - %(message)s'
        
        # Configure root logger
        logging.basicConfig(
            level=log_level,
            format=log_format,
            handlers=[
                logging.FileHandler(self.config.get('LOG_FILE', 'bci_system.log')),
                logging.StreamHandler(sys.stdout)
            ]
        )
    
    def _initialize_modules(self) -> None:
        """Initialize all system modules."""
        try:
<<<<<<< HEAD
            # Data Source (either live EEG or file)
            self.data_source = DataSource(
                self.config, 
                source_type=self.source_type, 
                source_path=self.source_path
            )
=======
            # EEG Acquisition (via unified DataSource interface)
            self.eeg_acquisition = DataSource(source_type=self.source_type)
>>>>>>> 1d8495e0
            
            # Signal Processor
            self.signal_processor = SignalProcessor(self.config)
            
            # Classifier
            self.classifier = Classifier(self.config)
            
            # Calibration System
            self.calibration = CalibrationSystem(
                self.config,
                self.data_source,  # Now using data_source instead of eeg_acquisition
                self.signal_processor,
                self.classifier
            )
            
            # Simulation Interface
            self.simulation = SimulationInterface(self.config)
            
            # Visualization
            self.visualization = Visualization(self.config, self.simulation)
            
        except Exception as e:
            logging.exception("Error initializing modules:")
            sys.exit(1)
    
    def start(self) -> bool:
        """
        Start the BCI system.
        
        Returns:
            Success indicator
        """
        if self.running:
            logging.warning("System already running")
            return False
        
        try:
<<<<<<< HEAD
            # Connect to data source
            if not self.data_source.connect():
                logging.error("Failed to connect to data source")
                return False
            
            # Start data acquisition in background
            self.data_source.start_background_update()
=======
            # For DataSource, no explicit connect/start needed; handled internally if needed
            # (If your DataSource or EEGAcquisition requires explicit connection logic, consider adding it to DataSource)
>>>>>>> 1d8495e0
            
            # Start simulation interface
            if self.simulation:
                self.simulation.create_stream()
                self.simulation.start_update_thread()
            
            # Start visualization if available
            if self.visualization:
                self.visualization.start()
            
            # Reset stop event
            self._stop_event.clear()
            
            # Set system as running
            self.running = True
            
            logging.info("BCI system started")
            return True
            
        except Exception as e:
            logging.exception("Error starting BCI system:")
            self.stop()
            return False
    
    def stop(self) -> None:
        """Stop the BCI system and all components."""
        if not self.running:
            return
            
        logging.info("Stopping BCI system...")
        
        # Signal processing thread to stop
        self._stop_event.set()
        
        # Stop processing if running
        self.stop_processing()
        
        # Stop calibration if running
        if self.calibration_mode:
            self.calibration.stop_calibration()
            self.calibration_mode = False
        
        # Stop data acquisition
        if self.data_source:
            self.data_source.stop_background_update()
            self.data_source.disconnect()
        
        # Stop simulation if running
        if self.simulation:
            self.simulation.disconnect()
            
        # Stop visualization if running
        if self.visualization:
            self.visualization.stop()
        
        self.running = False
        logging.info("BCI system stopped")
    
    def start_calibration(self, callback=None) -> bool:
        """
        Start the calibration procedure.
        
        Args:
            callback: Function to call for UI updates
            
        Returns:
            Success indicator
        """
        if self.calibration_mode:
            logging.warning("Calibration already running")
            return False
        
        if not self.running:
            if not self.start():
                logging.error("Could not start the BCI system for calibration")
                return False
        
        # Give the data acquisition time to collect some initial data
        time.sleep(2.0)
        
        if self.calibration.start_calibration(callback):
            self.calibration_mode = True
            logging.info("Calibration started")
            return True
        else:
            logging.error("Failed to start calibration")
            return False
    
    def load_calibration(self, filename: str) -> bool:
        """
        Load a saved calibration.
        
        Args:
            filename: Name of the calibration file to load
            
        Returns:
            Success indicator
        """
        return self.calibration.load_calibration(filename)
    
    def start_processing(self) -> bool:
        """
        Start the main BCI processing loop.
        
        Returns:
            Success indicator
        """
        if self.processing_enabled:
            logging.warning("Processing already running")
            return False
            
        if not self.running:
            if not self.start():
                logging.error("Could not start the BCI system for processing")
                return False
        
        # Check if we have a trained classifier
        if self.classifier.classifier is None:
            logging.error("Cannot start processing: No trained classifier")
            return False
            
        # Start processing in a separate thread
        self._processing_thread = threading.Thread(target=self._processing_loop)
        self._processing_thread.daemon = True
        self._processing_thread.start()
        
        self.processing_enabled = True
        logging.info("BCI processing started")
        return True
    
    def stop_processing(self) -> None:
        """Stop the main BCI processing loop."""
        if not self.processing_enabled:
            return
            
        self.processing_enabled = False
        
        if self._processing_thread and self._processing_thread.is_alive():
            self._processing_thread.join(timeout=2.0)
            
        logging.info("BCI processing stopped")
    
    def _processing_loop(self) -> None:
        """Main BCI processing loop running in a separate thread."""
        logging.info("Processing loop started")
        
        try:
            while not self._stop_event.is_set() and self.processing_enabled:
                # Get the latest EEG data
                window_size = int(self.config.get('WINDOW_SIZE', 2.0) * self.config.get('SAMPLE_RATE', 250))
                data, timestamps = self.data_source.get_chunk(window_size=window_size)
                
                if data.size == 0:
                    time.sleep(0.1)  # No data available, wait briefly
                    continue
                
                # Process the data
                processing_result = self.signal_processor.process(data, timestamps)
                
                # Skip if processing failed
                if not processing_result['valid']:
                    logging.debug(f"Invalid processing result: {processing_result.get('message', 'Unknown error')}")
                    time.sleep(0.05)
                    continue
                
                # Classify the processed data
                classification_result = self.classifier.classify(processing_result['features'])
                
                # Skip if classification failed
                if not classification_result['valid']:
                    logging.debug(f"Invalid classification result: {classification_result.get('message', 'Unknown error')}")
                    time.sleep(0.05)
                    continue
                
                # Use the classification result to control the simulation
                self._handle_classification(classification_result)
                
                # Brief sleep to prevent CPU overload
                time.sleep(0.01)
                
        except Exception as e:
            logging.exception("Error in processing loop:")
            self.processing_enabled = False
    
    def _handle_classification(self, classification_result: Dict) -> None:
        """
        Handle the classification result and send commands to the simulation.
        
        Args:
            classification_result: Classification result from the classifier
        """
        # Extract the classified state and confidence
        state = classification_result['class']
        confidence = classification_result['confidence']
        
        # Log the classification at debug level
        logging.debug(f"Classification: {state}, Confidence: {confidence:.2f}")
        
        # Send command to simulation interface
        if self.simulation:
            self.simulation.send_command(classification_result)
        
        # Also update visualization directly if needed
        if self.visualization and not self.simulation:
            self.visualization.update_state({
                'class': state,
                'confidence': confidence,
                'hand_state': 1.0 if state == 'left' and confidence > self.config.get('MIN_CONFIDENCE', 0.55) else 0.5,
                'wrist_state': 1.0 if state == 'right' and confidence > self.config.get('MIN_CONFIDENCE', 0.55) else 0.5
            })
        
        # Print command to console if above threshold and not idle
        if state != 'idle' and confidence > self.config.get('CLASSIFIER_THRESHOLD', 0.65):
            command = "OPEN/CLOSE" if state == 'left' else "ROTATE"
            print(f"HAND COMMAND: {command} (confidence: {confidence:.2f})")
    
    def set_data_source(self, source_type: str, source_path: str = None) -> bool:
        """
        Change the data source during runtime.
        
        Args:
            source_type: Type of data source ("live" or "file")
            source_path: Path to the source file (required for "file" source type)
            
        Returns:
            Success indicator
        """
        # Stop current processing
        was_processing = self.processing_enabled
        if was_processing:
            self.stop_processing()
        
        # Stop current data source
        if self.running:
            self.data_source.stop_background_update()
            self.data_source.disconnect()
        
        # Update source configuration
        self.source_type = source_type
        self.source_path = source_path
        
        # Reinitialize data source
        try:
            self.data_source = DataSource(
                self.config, 
                source_type=source_type, 
                source_path=source_path
            )
            
            # Update calibration system
            self.calibration = CalibrationSystem(
                self.config,
                self.data_source,
                self.signal_processor,
                self.classifier
            )
            
            # Reconnect if system was running
            if self.running:
                if not self.data_source.connect():
                    logging.error("Failed to connect to new data source")
                    return False
                self.data_source.start_background_update()
            
            # Restart processing if it was running
            if was_processing:
                self.start_processing()
                
            logging.info(f"Data source changed to {source_type}")
            return True
            
        except Exception as e:
            logging.exception("Error changing data source:")
            return False<|MERGE_RESOLUTION|>--- conflicted
+++ resolved
@@ -30,25 +30,18 @@
     Main BCI system class that orchestrates all components.
     """
     
-<<<<<<< HEAD
     def __init__(self, config_dict: Dict[str, Any], source_type: str = "live", source_path: str = None):
-=======
-    def __init__(self, config_dict: Dict[str, Any], source_type: str = "live"):
->>>>>>> 1d8495e0
         """
         Initialize the BCI system.
         
         Args:
             config_dict: Configuration dictionary
-<<<<<<< HEAD
-            source_type: Type of data source ("live" or "file")
+            source_type: Type of data source ("live", "file", or "artificial")
             source_path: Path to the source file (required for "file" source type)
-=======
-            source_type: EEG data source type ('live' or 'artificial')
->>>>>>> 1d8495e0
         """
         self.config = config_dict
         self.source_type = source_type
+        self.source_path = source_path
         self._setup_logging()
         
         # System state
@@ -57,10 +50,6 @@
         self.processing_enabled = False
         self._stop_event = threading.Event()
         self._processing_thread = None
-        
-        # Data source configuration
-        self.source_type = source_type
-        self.source_path = source_path
         
         # Initialize components
         logging.info("Initializing BCI system components...")
@@ -94,17 +83,12 @@
     def _initialize_modules(self) -> None:
         """Initialize all system modules."""
         try:
-<<<<<<< HEAD
-            # Data Source (either live EEG or file)
+            # Data Source (supports live EEG, file, or artificial)
             self.data_source = DataSource(
                 self.config, 
                 source_type=self.source_type, 
                 source_path=self.source_path
             )
-=======
-            # EEG Acquisition (via unified DataSource interface)
-            self.eeg_acquisition = DataSource(source_type=self.source_type)
->>>>>>> 1d8495e0
             
             # Signal Processor
             self.signal_processor = SignalProcessor(self.config)
@@ -115,7 +99,7 @@
             # Calibration System
             self.calibration = CalibrationSystem(
                 self.config,
-                self.data_source,  # Now using data_source instead of eeg_acquisition
+                self.data_source,
                 self.signal_processor,
                 self.classifier
             )
@@ -142,18 +126,14 @@
             return False
         
         try:
-<<<<<<< HEAD
             # Connect to data source
             if not self.data_source.connect():
                 logging.error("Failed to connect to data source")
                 return False
             
-            # Start data acquisition in background
-            self.data_source.start_background_update()
-=======
-            # For DataSource, no explicit connect/start needed; handled internally if needed
-            # (If your DataSource or EEGAcquisition requires explicit connection logic, consider adding it to DataSource)
->>>>>>> 1d8495e0
+            # Start data acquisition in background (if supported)
+            if hasattr(self.data_source, 'start_background_update'):
+                self.data_source.start_background_update()
             
             # Start simulation interface
             if self.simulation:
@@ -198,7 +178,8 @@
         
         # Stop data acquisition
         if self.data_source:
-            self.data_source.stop_background_update()
+            if hasattr(self.data_source, 'stop_background_update'):
+                self.data_source.stop_background_update()
             self.data_source.disconnect()
         
         # Stop simulation if running
@@ -375,7 +356,7 @@
         Change the data source during runtime.
         
         Args:
-            source_type: Type of data source ("live" or "file")
+            source_type: Type of data source ("live", "file", or "artificial")
             source_path: Path to the source file (required for "file" source type)
             
         Returns:
@@ -388,7 +369,8 @@
         
         # Stop current data source
         if self.running:
-            self.data_source.stop_background_update()
+            if hasattr(self.data_source, 'stop_background_update'):
+                self.data_source.stop_background_update()
             self.data_source.disconnect()
         
         # Update source configuration
@@ -416,7 +398,8 @@
                 if not self.data_source.connect():
                     logging.error("Failed to connect to new data source")
                     return False
-                self.data_source.start_background_update()
+                if hasattr(self.data_source, 'start_background_update'):
+                    self.data_source.start_background_update()
             
             # Restart processing if it was running
             if was_processing:
