--- conflicted
+++ resolved
@@ -7,17 +7,14 @@
 classification, and simulation interface components.
 
 Usage:
-<<<<<<< HEAD
-    python main.py [--calibrate] [--load-calibration FILE] [--config CONFIG_FILE] [--file-source FILE_PATH] [--visualize]
-=======
-    python main.py [--calibrate] [--load-calibration FILE] [--config CONFIG_FILE] [--source-type live|artificial]
+    python main.py [--calibrate] [--load-calibration FILE] [--config CONFIG_FILE] 
+                   [--file-source FILE_PATH] [--visualize] [--source-type live|artificial]
 
 Note:
-    The current artificial LSL stream logic does not wait for a receiver before streaming. 
-    To prevent data loss, use this one line command in your terminal which runs both scripts simultaneously:
+    For artificial LSL stream: The artificial data stream needs to be started before this script.
+    You can use this command to run both simultaneously:
     
     (cd dependencies && python artificial_data_stream.py) & python3 main.py --source-type artificial --calibrate 
->>>>>>> 1d8495e0
 """
 
 import os
@@ -61,15 +58,12 @@
                       help='Load a saved calibration file')
     parser.add_argument('--config', type=str, metavar='CONFIG_FILE',
                       help='Path to an alternative configuration file')
-<<<<<<< HEAD
     parser.add_argument('--file-source', type=str, metavar='FILE_PATH',
                       help='Use a pre-recorded EEG file as data source instead of live acquisition')
     parser.add_argument('--visualize', action='store_true',
                       help='Enable visualization of the prosthetic hand movements')
-=======
     parser.add_argument('--source-type', type=str, choices=['live', 'artificial'], default='live',
                       help='EEG data source type: live or artificial (default: live)')
->>>>>>> 1d8495e0
     
     return parser.parse_args()
 
@@ -112,17 +106,18 @@
     config_dict = load_config(args.config)
     
     try:
-<<<<<<< HEAD
-        # Determine data source type
-        source_type = "file" if args.file_source else "live"
-        source_path = args.file_source if args.file_source else None
+        # Determine data source type and path
+        if args.file_source:
+            # File source takes precedence
+            source_type = "file"
+            source_path = args.file_source
+        else:
+            # Use source-type argument (live or artificial)
+            source_type = args.source_type
+            source_path = None
         
         # Create BCI system
         bci_system = BCISystem(config_dict, source_type=source_type, source_path=source_path)
-=======
-        # Create BCI system with selected EEG data source type
-        bci_system = BCISystem(config_dict, source_type=args.source_type)
->>>>>>> 1d8495e0
         
         # Start the system
         if not bci_system.start():
